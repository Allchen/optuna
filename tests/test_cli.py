--- conflicted
+++ resolved
@@ -93,13 +93,8 @@
         study_name = 'test_study'
 
         # Create study with name.
-<<<<<<< HEAD
-        command = ['pfnopt', 'create-study', '--storage', storage_url, '--study-name', study_name]
+        command = ['optuna', 'create-study', '--storage', storage_url, '--study-name', study_name]
         study_name = str(subprocess.check_output(command).decode().strip())
-=======
-        command = ['optuna', 'create-study', '--storage', storage_url, '--study-name', study_name]
-        study_uuid = str(subprocess.check_output(command).decode().strip())
->>>>>>> df84e801
 
         # Check if study_name is stored in the storage.
         study_id = storage.get_study_id_from_name(study_name)
@@ -131,11 +126,7 @@
         # Create study.
         study_name = storage.get_study_name_from_id(storage.create_new_study_id())
 
-<<<<<<< HEAD
-        base_command = ['pfnopt', 'study', 'set-user-attr', '--study', study_name]
-=======
-        base_command = ['optuna', 'study', 'set-user-attr', '--study', study_uuid]
->>>>>>> df84e801
+        base_command = ['optuna', 'study', 'set-user-attr', '--study', study_name]
         base_command = _add_option(base_command, '--storage', storage_url, 'storage' in options)
         base_command = _add_option(base_command, '--config', config_path, 'config' in options)
 
@@ -163,11 +154,7 @@
         # Second study.
         study_name_2 = storage.get_study_name_from_id(
             storage.create_new_study_id(study_name='study_2'))
-<<<<<<< HEAD
-        pfnopt.minimize(objective_func, n_trials=10, storage=storage, study=study_name_2)
-=======
-        optuna.minimize(objective_func, n_trials=10, storage=storage, study=study_uuid_2)
->>>>>>> df84e801
+        optuna.minimize(objective_func, n_trials=10, storage=storage, study=study_name_2)
 
         # Run command.
         command = ['optuna', 'studies']
@@ -207,11 +194,7 @@
             storage = RDBStorage(storage_url)
             study_name = storage.get_study_name_from_id(storage.create_new_study_id())
 
-<<<<<<< HEAD
-            command = ['pfnopt', 'dashboard', '--study', study_name, '--out', tf_report.name]
-=======
-            command = ['optuna', 'dashboard', '--study', study_uuid, '--out', tf_report.name]
->>>>>>> df84e801
+            command = ['optuna', 'dashboard', '--study', study_name, '--out', tf_report.name]
             command = _add_option(command, '--storage', storage_url, 'storage' in options)
             command = _add_option(command, '--config', config_path, 'config' in options)
             subprocess.check_call(command)
@@ -242,23 +225,14 @@
         command = _add_option(command, '--config', config_path, 'config' in options)
         subprocess.check_call(command)
 
-<<<<<<< HEAD
         study_name = storage.get_study_name_from_id(storage.create_new_study_id())
-        command = ['pfnopt', 'minimize', '--study', study_name, '--n-trials', '10',
-=======
-        study_uuid = storage.get_study_uuid_from_id(storage.create_new_study_id())
-        command = ['optuna', 'minimize', '--study', study_uuid, '--n-trials', '10',
->>>>>>> df84e801
+        command = ['optuna', 'minimize', '--study', study_name, '--n-trials', '10',
                    __file__, 'objective_func']
         command = _add_option(command, '--storage', storage_url, 'storage' in options)
         command = _add_option(command, '--config', config_path, 'config' in options)
         subprocess.check_call(command)
 
-<<<<<<< HEAD
-        study = pfnopt.Study(storage=storage_url, study_name=study_name)
-=======
-        study = optuna.Study(storage=storage_url, study_uuid=study_uuid)
->>>>>>> df84e801
+        study = optuna.Study(storage=storage_url, study_name=study_name)
         assert len(study.trials) == 10
         assert 'x' in study.best_params
 
@@ -278,13 +252,8 @@
                                    __file__, 'objective_func'])
 
         # Feeding both --create-study and --study
-<<<<<<< HEAD
         study_name = str(subprocess.check_output(
-            ['pfnopt', 'create-study', '--storage', db_url]).decode().strip())
-=======
-        study_uuid = str(subprocess.check_output(
             ['optuna', 'create-study', '--storage', db_url]).decode().strip())
->>>>>>> df84e801
         with pytest.raises(subprocess.CalledProcessError):
             subprocess.check_call(['optuna', 'minimize', '--storage', db_url, '--n-trials', '10',
                                    __file__, 'objective_func',
